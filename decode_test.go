package toml

import (
	"encoding/json"
	"fmt"
	"log"
	"reflect"
	"testing"
	"time"
)

func init() {
	log.SetFlags(0)
}

var testSimple = `
age = 250

andrew = "gallant"
kait = "brady"
now = 1987-07-05T05:45:00Z 
yesOrNo = true
pi = 3.14
colors = [
	["red", "green", "blue"],
	["cyan", "magenta", "yellow", "black"],
]

[Annoying.Cats]
plato = "smelly"
cauchy = "stupido"

`

type kitties struct {
	Plato  string
	Cauchy string
}

type simple struct {
	Age      int
	Colors   [][]string
	Pi       float64
	YesOrNo  bool
	Now      time.Time
	Andrew   string
	Kait     string
	Annoying map[string]kitties
}

func TestDecode(t *testing.T) {
	var val simple

	md, err := Decode(testSimple, &val)
	if err != nil {
		t.Fatal(err)
	}

	testf("Is 'Annoying.Cats.plato' defined? %v\n",
		md.IsDefined("Annoying", "Cats", "plato"))
	testf("Is 'Cats.Stinky' defined? %v\n", md.IsDefined("Cats", "Stinky"))
	testf("Type of 'colors'? %s\n\n", md.Type("colors"))

	testf("%v\n", val)
}

func TestDecodeEmbedded(t *testing.T) {
	type Dog struct{ Name string }

	tests := map[string]struct {
		input       string
		decodeInto  interface{}
		wantDecoded interface{}
	}{
		"embedded struct": {
			input:       `Name = "milton"`,
			decodeInto:  &struct{ Dog }{},
			wantDecoded: &struct{ Dog }{Dog{"milton"}},
		},
		"embedded non-nil pointer to struct": {
			input:       `Name = "milton"`,
			decodeInto:  &struct{ *Dog }{},
			wantDecoded: &struct{ *Dog }{&Dog{"milton"}},
		},
		"embedded nil pointer to struct": {
			input:       ``,
			decodeInto:  &struct{ *Dog }{},
			wantDecoded: &struct{ *Dog }{nil},
		},
	}

	for label, test := range tests {
		_, err := Decode(test.input, test.decodeInto)
		if err != nil {
			t.Fatal(err)
		}

<<<<<<< HEAD
		if want, got := jsonstr(test.wantDecoded), jsonstr(test.decodeInto); want != got {
=======
		want, got := jsonstr(test.wantDecoded), jsonstr(test.decodeInto)
		if want != got {
>>>>>>> da57f3b4
			t.Errorf("%s: want decoded == %+v, got %+v", label, want, got)
		}
	}
}

// jsonstr allows comparison of deeply nested structs with pointer members.
func jsonstr(o interface{}) string {
	s, err := json.MarshalIndent(o, "", "  ")
	if err != nil {
		panic(err.Error())
	}
	return string(s)
}

var tomlTableArrays = `
[[albums]]
name = "Born to Run"

  [[albums.songs]]
  name = "Jungleland"

  [[albums.songs]]
  name = "Meeting Across the River"

[[albums]]
name = "Born in the USA"
  
  [[albums.songs]]
  name = "Glory Days"

  [[albums.songs]]
  name = "Dancing in the Dark"
`

type Music struct {
	Albums []Album
}

type Album struct {
	Name  string
	Songs []Song
}

type Song struct {
	Name string
}

func TestTableArrays(t *testing.T) {
	expected := Music{[]Album{
		{"Born to Run", []Song{{"Jungleland"}, {"Meeting Across the River"}}},
		{"Born in the USA", []Song{{"Glory Days"}, {"Dancing in the Dark"}}},
	}}
	var got Music
	if _, err := Decode(tomlTableArrays, &got); err != nil {
		t.Fatal(err)
	}
	if !reflect.DeepEqual(expected, got) {
		t.Fatalf("\n%#v\n!=\n%#v\n", expected, got)
	}
}

// Case insensitive matching tests.
// A bit more comprehensive than needed given the current implementation,
// but implementations change.
// Probably still missing demonstrations of some ugly corner cases regarding
// case insensitive matching and multiple fields.
var caseToml = `
tOpString = "string"
tOpInt = 1
tOpFloat = 1.1
tOpBool = true
tOpdate = 2006-01-02T15:04:05Z
tOparray = [ "array" ]
Match = "i should be in Match only"
MatcH = "i should be in MatcH only"
once = "just once"
[nEst.eD]
nEstedString = "another string"
`

type Insensitive struct {
	TopString string
	TopInt    int
	TopFloat  float64
	TopBool   bool
	TopDate   time.Time
	TopArray  []string
	Match     string
	MatcH     string
	Once      string
	OncE      string
	Nest      InsensitiveNest
}

type InsensitiveNest struct {
	Ed InsensitiveEd
}

type InsensitiveEd struct {
	NestedString string
}

func TestCase(t *testing.T) {
	tme, err := time.Parse(time.RFC3339, time.RFC3339[:len(time.RFC3339)-5])
	if err != nil {
		panic(err)
	}
	expected := Insensitive{
		TopString: "string",
		TopInt:    1,
		TopFloat:  1.1,
		TopBool:   true,
		TopDate:   tme,
		TopArray:  []string{"array"},
		MatcH:     "i should be in MatcH only",
		Match:     "i should be in Match only",
		Once:      "just once",
		OncE:      "",
		Nest: InsensitiveNest{
			Ed: InsensitiveEd{NestedString: "another string"},
		},
	}
	var got Insensitive
	_, err = Decode(caseToml, &got)
	if err != nil {
		t.Fatal(err)
	}
	if !reflect.DeepEqual(expected, got) {
		t.Fatalf("\n%#v\n!=\n%#v\n", expected, got)
	}
}

func TestPointers(t *testing.T) {
	type Object struct {
		Type        string
		Description string
	}

	type Dict struct {
		NamedObject map[string]*Object
		BaseObject  *Object
		Strptr      *string
		Strptrs     []*string
	}
	s1, s2, s3 := "blah", "abc", "def"
	expected := &Dict{
		Strptr:  &s1,
		Strptrs: []*string{&s2, &s3},
		NamedObject: map[string]*Object{
			"foo": {"FOO", "fooooo!!!"},
			"bar": {"BAR", "ba-ba-ba-ba-barrrr!!!"},
		},
		BaseObject: &Object{"BASE", "da base"},
	}

	ex1 := `
Strptr = "blah"
Strptrs = ["abc", "def"]

[NamedObject.foo]
Type = "FOO"
Description = "fooooo!!!"

[NamedObject.bar]
Type = "BAR"
Description = "ba-ba-ba-ba-barrrr!!!"

[BaseObject]
Type = "BASE"
Description = "da base"
`
	dict := new(Dict)
	_, err := Decode(ex1, dict)
	if err != nil {
		t.Errorf("Decode error: %v", err)
	}
	if !reflect.DeepEqual(expected, dict) {
		t.Fatalf("\n%#v\n!=\n%#v\n", expected, dict)
	}
}

func ExamplePrimitiveDecode() {
	var md MetaData
	var err error

	var tomlBlob = `
ranking = ["Springsteen", "J Geils"]

[bands.Springsteen]
started = 1973
albums = ["Greetings", "WIESS", "Born to Run", "Darkness"]

[bands.J Geils]
started = 1970
albums = ["The J. Geils Band", "Full House", "Blow Your Face Out"]
`

	type band struct {
		Started int
		Albums  []string
	}

	type classics struct {
		Ranking []string
		Bands   map[string]Primitive
	}

	// Do the initial decode. Reflection is delayed on Primitive values.
	var music classics
	if md, err = Decode(tomlBlob, &music); err != nil {
		log.Fatal(err)
	}

	// MetaData still includes information on Primitive values.
	fmt.Printf("Is `bands.Springsteen` defined? %v\n",
		md.IsDefined("bands", "Springsteen"))

	// Decode primitive data into Go values.
	for _, artist := range music.Ranking {
		// A band is a primitive value, so we need to decode it to get a
		// real `band` value.
		primValue := music.Bands[artist]

		var aBand band
		if err = PrimitiveDecode(primValue, &aBand); err != nil {
			log.Fatal(err)
		}
		fmt.Printf("%s started in %d.\n", artist, aBand.Started)
	}

	// Output:
	// Is `bands.Springsteen` defined? true
	// Springsteen started in 1973.
	// J Geils started in 1970.
}

func ExampleDecode() {
	var tomlBlob = `
# Some comments.
[alpha]
ip = "10.0.0.1"

	[alpha.config]
	Ports = [ 8001, 8002 ]
	Location = "Toronto"
	Created = 1987-07-05T05:45:00Z

[beta]
ip = "10.0.0.2"

	[beta.config]
	Ports = [ 9001, 9002 ]
	Location = "New Jersey"
	Created = 1887-01-05T05:55:00Z
`

	type serverConfig struct {
		Ports    []int
		Location string
		Created  time.Time
	}

	type server struct {
		IP     string       `toml:"ip"`
		Config serverConfig `toml:"config"`
	}

	type servers map[string]server

	var config servers
	if _, err := Decode(tomlBlob, &config); err != nil {
		log.Fatal(err)
	}

	for _, name := range []string{"alpha", "beta"} {
		s := config[name]
		fmt.Printf("Server: %s (ip: %s) in %s created on %s\n",
			name, s.IP, s.Config.Location,
			s.Config.Created.Format("2006-01-02"))
		fmt.Printf("Ports: %v\n", s.Config.Ports)
	}

	// // Output:
	// Server: alpha (ip: 10.0.0.1) in Toronto created on 1987-07-05
	// Ports: [8001 8002]
	// Server: beta (ip: 10.0.0.2) in New Jersey created on 1887-01-05
	// Ports: [9001 9002]
}<|MERGE_RESOLUTION|>--- conflicted
+++ resolved
@@ -95,12 +95,8 @@
 			t.Fatal(err)
 		}
 
-<<<<<<< HEAD
-		if want, got := jsonstr(test.wantDecoded), jsonstr(test.decodeInto); want != got {
-=======
 		want, got := jsonstr(test.wantDecoded), jsonstr(test.decodeInto)
 		if want != got {
->>>>>>> da57f3b4
 			t.Errorf("%s: want decoded == %+v, got %+v", label, want, got)
 		}
 	}
